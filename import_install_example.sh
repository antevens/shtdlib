#!/bin/bash

default_library_name='shtdlib.sh'
default_base_download_url='https://raw.githubusercontent.com/sdelements/shtdlib/master'
default_install_path='/usr/local/bin'

# Library download function, optionally accepts a full path/name and URL
function download_lib {
    tmp_path="${1:-$(mktemp)}"
    lib_url="${2:-${default_base_download_url}/${default_library_name}}"
    curl -s -l -o "${tmp_path}" "${lib_url}" || wget --no-verbose "${lib_url}" --output-document "${tmp_path}" || return 1
}

# Library install function, optionallly accepts a URL and a full path/name
# shellcheck disable=SC2120,SC2119
function install_lib {
    lib_path="${1:-${default_install_path}/${default_library_name}}"
    lib_name="${2:-$(basename "${lib_path}")}"
    tmp_path="${3:-$(mktemp)}"

    echo "Installing library ${lib_name} to ${lib_path}"
    download_lib "${tmp_path}" "${default_base_download_url}/${lib_name}"
    mv "${tmp_path}" "${lib_path}" || sudo mv "${tmp_path}" "${lib_path}" || return 1
    chmod 755 "${lib_path}" || sudo chmod 755 "${lib_path}" || return 1
    # shellcheck disable=SC1091,SC1090
    source "${lib_path}"
    color_echo green "Installed ${lib_name} to ${lib_path} successfully"
}

# Library import function, accepts one optional parameter, name of the file to import
# shellcheck disable=SC2120,SC2119
function import_lib {
<<<<<<< HEAD
    lib_name="${1:-shtdlib.sh}"
    lib_no_ext="${lib_name%.*}"
    lib_basename_s="${lib_no_ext##*/}"
=======
    lib_name="${1:-${default_library_name}}"
>>>>>>> 58df8178
    full_path="$(readlink -f "${BASH_SOURCE[0]}" 2> /dev/null || realpath "${BASH_SOURCE[0]}" 2> /dev/null || greadlink -f "${BASH_SOURCE[1]}" 2> /dev/null:-"${0}")"
    # Search current dir and walk down to see if we can find the library in a
    # parent directory or sub directories of parent directories named lib/bin
    while true; do
        pref_pattern=( "${full_path}/${lib_name}" "${full_path}/${lib_basename_s}/${lib_name}" "${full_path}/lib/${lib_name}" "${full_path}/bin/${lib_name}" )
        for pref_lib in "${pref_pattern[@]}" ; do
            if [ -e "${pref_lib}" ] ; then
                echo "Importing ${pref_lib}"
                # shellcheck disable=SC1091,SC1090
                source "${pref_lib}"
                return 0
            fi
        done
        full_path="$(dirname "${full_path}")"
        if [ "${full_path}" == '/' ] ; then
            # If we haven't found the library try the PATH or install if needed
            # shellcheck disable=SC1091,SC1090
            source "${lib_name}" 2> /dev/null || install_lib "${default_install_path}/${lib_name}" "${lib_name}" && return 0
            # If nothing works then we fail
            echo "Unable to import ${lib_name}"
            return 1
        fi
    done
}


# Import the shell standard library
# shellcheck disable=SC2119
import_lib
<|MERGE_RESOLUTION|>--- conflicted
+++ resolved
@@ -30,13 +30,9 @@
 # Library import function, accepts one optional parameter, name of the file to import
 # shellcheck disable=SC2120,SC2119
 function import_lib {
-<<<<<<< HEAD
-    lib_name="${1:-shtdlib.sh}"
+    lib_name="${1:-${default_library_name}}"
     lib_no_ext="${lib_name%.*}"
     lib_basename_s="${lib_no_ext##*/}"
-=======
-    lib_name="${1:-${default_library_name}}"
->>>>>>> 58df8178
     full_path="$(readlink -f "${BASH_SOURCE[0]}" 2> /dev/null || realpath "${BASH_SOURCE[0]}" 2> /dev/null || greadlink -f "${BASH_SOURCE[1]}" 2> /dev/null:-"${0}")"
     # Search current dir and walk down to see if we can find the library in a
     # parent directory or sub directories of parent directories named lib/bin
@@ -65,4 +61,4 @@
 
 # Import the shell standard library
 # shellcheck disable=SC2119
-import_lib
+import_lib