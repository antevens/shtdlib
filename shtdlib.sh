--- conflicted
+++ resolved
@@ -2406,7 +2406,6 @@
     assert shopt -qo pipefail && color_echo green "Successfully decorated  ${FUNCNAME[0]} with pipefail"
 }
 
-<<<<<<< HEAD
 # Test signaling
 function test_signal_process {
     signal_processor SIGUSR2 'exit 42' > /dev/null
@@ -2465,7 +2464,6 @@
     done
     color_echo red "Filesystem modification monitoring and trigger testing failed"
     return 1
-=======
 
 # Test function for create_secure_tmp function
 function test_create_secure_tmp {
@@ -2506,7 +2504,6 @@
     
     color_echo green 'Temporary files and directories successfully created and tested'
     return 0
->>>>>>> 9425cd36
 }
 
 # Primary Unit Test Function
